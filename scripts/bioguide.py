#!/usr/bin/env python

# gets fundamental information for every member with a bioguide ID:
# first name, nickname, middle name, last name, name suffix
# birthday

# options:
#  --cache: load from cache if present on disk (default: true)
#  --current: do *only* current legislators (default: true)
#  --historical: do *only* historical legislators (default: false)
#  --bioguide: do *only* a single legislator
<<<<<<< HEAD
#  --relatives: Get familial relationships to other members of congress past and present, when applicable
=======
#  --relationships: Get familial relationships to other members of congress past and present, when applicable
>>>>>>> 1a1ca831

import lxml.html, StringIO
import datetime
import re, json
import utils
from collections import defaultdict
from utils import download, load_data, save_data, parse_date

def birthday_for(string):
  pattern = "born(.+?)((?:January|February|March|April|May|June|July|August|September|October|November|December),? \\d{1,2},? \\d{4})"
  match = re.search(pattern, string, re.I)
  if match:
    if len(re.findall(";", match.group(1))) <= 1:
      return match.group(2).strip()

<<<<<<< HEAD

lookup_legislator_cache = {}
diminutives = {}
def lookup_legislator(name, bioguide=None):
  import unidecode
  
  # This is a basic lookup function given the legislator's name, adapted from congress repo
  # On the first load, cache all of the legislators' terms in memory.
  # if bioguide, EXCLUDES anyone with that bioguide (useful if looking for Jr./Sr and have one already)
  global lookup_legislator_cache
  if not lookup_legislator_cache:
    lookup_legislator_cache = defaultdict(lambda: defaultdict(list))
    current = load_data("legislators-current.yaml")
    historical = load_data("legislators-historical.yaml")
    members = current + historical
    for member in members:
      if isinstance(member["name"]["last"], unicode):
        member["name"]["last"] = unidecode.unidecode(member["name"]["last"])
      lookup_legislator_cache[member["name"]["last"]][member["name"]["first"]].append({
          "bioguide": member["id"]["bioguide"],
          "birthday": member.get("bio", {}).get("birthday", ""),
          "name": member["name"]
        })

    with open("lookup.json", "w") as f:
      f.write(json.dumps(lookup_legislator_cache, indent=2))

    # get list of diminutives
    with open("diminutives.csv", "r") as f:
      for names in [x.split(",") for x in f.read().split("\r\n")]:
        diminutives[names[0].title()] = [x.title() for x in names[1:]]

  # At least one entry (John Sarbanes) errantly uses title in relationship clause
  name = name.replace("Senator ", "")

  parts = re.split(" ([A-Za-z]{2,4}\.|[IV]+$)", name)
  names = parts[0].split(" ")
  
  # parse raw name
  last_name = names[-1]
  first_name = names[0]
  middle_name = None if len(names) == 1 else names[1] 
  suffix = None if len(parts) < 2 else parts[1]
  nickname = re.findall('"(.*?)"', name)

  matches = lookup_legislator_cache[last_name][first_name]
  if bioguide:
    matches = [x for x in matches if x["bioguide"] != bioguide]
  if not len(matches):
    # try nicknames for everyone with that last name
    if len(nickname):
      for fn in lookup_legislator_cache[last_name]:
        members = lookup_legislator_cache[last_name][fn]
        for member in members:
          if member["name"].get("nickname", "") == nickname[0]:
            return member

    # try diminutives
    if first_name in diminutives:
      for fn in lookup_legislator_cache[last_name]:
        if fn in diminutives[first_name]:
          if len(lookup_legislator_cache[last_name][fn]) == 1:
            return lookup_legislator_cache[last_name][fn][0]
          else:
            matches = lookup_legislator_cache[last_name][fn]

    if not len(matches):
      print "No matches for " + name
      return []
  if len(matches) == 1:
    return matches[0]

  # if multiple people with that first name, try suffix then M.I.
  if suffix:
    for member in matches:
      if member["name"].get("suffix", "") == suffix:
        return member

  if middle_name:
    for member in matches:
      if member["name"].get("middle", "") == middle_name:
        return member
  else:
    #return first match w/o a middle name (see Frederick Frelinghuysens)
    for member in matches:
      if member["name"].get("middle", "") == "":
        return member
    
  print "Too many matches for " + name
  print matches
  return []
 
def relationships_of(bioguide_id, string):
=======
def relationships_of(string):
>>>>>>> 1a1ca831
  # relationship data is stored in a parenthetical immediately after the end of the </font> tag in the bio
  # e.g. "(son of Joseph Patrick Kennedy, II, and great-nephew of Edward Moore Kennedy and John Fitzgerald Kennedy)"
  pattern = "^\((.*?)\)"
  match = re.search(pattern, string, re.I)

  relationships = []
  
  if match and len(match.groups()) > 0:
<<<<<<< HEAD
    relationship_text = match.group(1)
    if isinstance(relationship_text, unicode):
      relationship_text = relationship_text.encode("ascii", "xmlcharrefreplace").replace("&#146;", "'").replace("&#147;", '"').replace("&#148;", '"').replace("&#225;", 'a')
      
    # since some relationships refer to multiple people--great-nephew of Edward Moore Kennedy AND John Fitzgerald Kennedy--we need a special grammar
    from nltk import tree, pos_tag, RegexpParser
    tokens = re.split("[ ,;]+|(-(?![A-Z]))", relationship_text)
    tokens = [x for x in tokens if x]
=======
    relationship_text = match.group(1).encode("ascii", "replace")

    # since some relationships refer to multiple people--great-nephew of Edward Moore Kennedy AND John Fitzgerald Kennedy--we need a special grammar
    from nltk import tree, pos_tag, RegexpParser
    tokens = re.split("[ ,;]+|-(?![0-9])", relationship_text)
>>>>>>> 1a1ca831
    pos = pos_tag(tokens)

    grammar = r"""
      NAME: {<NNP>+}
<<<<<<< HEAD
      NAME: {<NAME><:><NAME>}
      NAMES: { <IN><NAME>(?:<CC><NAME>)* }
      RELATIONSHIP: { <JJ|NN|RB|VB|VBD|VBN|IN|:|PRP\$>+ }
=======
      NAMES: { <IN><NAME>(?:<CC><NAME>)* }
      RELATIONSHIP: { <JJ|NN|RB|VB|VBD|VBN|IN|PRP\$>+ }
>>>>>>> 1a1ca831
      MATCH: { <RELATIONSHIP><NAMES> }
      """
    cp = RegexpParser(grammar)   
    chunks = cp.parse(pos)

    # iterate through the Relationship/Names pairs
    for n in chunks:
      if isinstance(n, tree.Tree) and n.node == "MATCH":
        people = []
        relationship = None
        for piece in n:
          if piece.node == "RELATIONSHIP":
            relationship = " ".join([x[0] for x in piece])
          elif piece.node == "NAMES":
            for name in [x for x in piece if isinstance(x, tree.Tree)]:
              people.append(" ".join([x[0] for x in name]))
        for person in people:
<<<<<<< HEAD
          match = lookup_legislator(person, bioguide)
          relationships.append({
            "name": person.replace(" , ", ", "),
            "relation_to": relationship.replace(" - ", "-"),
            "bioguide": "" if not len(match) else match["bioguide"]
          })
=======
          relationships.append({ "relation": relationship, "name": person})
>>>>>>> 1a1ca831
  return relationships


debug = utils.flags().get('debug', False)

# default to caching
cache = utils.flags().get('cache', True)
force = not cache

# pick either current or historical
# order is important here, since current defaults to true
if utils.flags().get('historical', False):
  filename = "legislators-historical.yaml"
elif utils.flags().get('current', True):
  filename = "legislators-current.yaml"
else:
  print "No legislators selected."
  exit(0)

print "Loading %s..." % filename
legislators = load_data(filename)


# reoriented cache to access by bioguide ID
by_bioguide = { }
for m in legislators:
  if m["id"].has_key("bioguide"):
    by_bioguide[m["id"]["bioguide"]] = m

# optionally focus on one legislator

bioguide = utils.flags().get('bioguide', None)
if bioguide:
  bioguides = [bioguide]
else:
  bioguides = by_bioguide.keys()

warnings = []
missing = []
count = 0
<<<<<<< HEAD
families = [0, 0, 0]
=======
families = 0
>>>>>>> 1a1ca831

for bioguide in bioguides:
  url = "http://bioguide.congress.gov/scripts/biodisplay.pl?index=%s" % bioguide
  cache = "legislators/bioguide/%s.html" % bioguide
  try:
    body = download(url, cache, force)
    dom = lxml.html.parse(StringIO.StringIO(body)).getroot()
  except lxml.etree.XMLSyntaxError:
    print "Error parsing: ", url
    continue

  if len(dom.cssselect("title")) == 0:
    print "[%s] No page for this bioguide!" % bioguide
    missing.append(bioguide)
    continue

  try:
    name = dom.cssselect("p font")[0]
    main = dom.cssselect("p")[0]
  except IndexError:
    print "[%s] Missing name or content!" % bioguide
    exit(0)

  name = name.text_content().strip()
  main = main.text_content().strip().replace("\n", " ").replace("\r", " ")
  main = re.sub("\s+", " ", main)

  birthday = birthday_for(main)
  if not birthday:
    print "[%s] NO BIRTHDAY :(\n\n%s" % (bioguide, main)
    warnings.append(bioguide)
    continue

  if debug:
    print "[%s] Found birthday: %s" % (bioguide, birthday)

  try:
    birthday = datetime.datetime.strptime(birthday.replace(",", ""), "%B %d %Y")
  except ValueError:
    print "[%s] BAD BIRTHDAY :(\n\n%s" % (bioguide, main)
    warnings.append(bioguide)
    continue

  birthday = "%04d-%02d-%02d" % (birthday.year, birthday.month, birthday.day)
  
  # some older legislators may not have a bio section yet
  if not by_bioguide[bioguide].has_key("bio"):
    by_bioguide[bioguide]["bio"] = {}

  by_bioguide[bioguide]["bio"]["birthday"] = birthday

<<<<<<< HEAD
  if utils.flags().get("relatives", False):
    #relationship information, if present, is in a parenthetical immediately after the name.
    #should always be present if we passed the IndexError catch above
    after_name = dom.cssselect("p font")[0].tail.strip()
    relationships = relationships_of(bioguide, after_name)
    if len(relationships):
      by_bioguide[bioguide]["family"] = relationships
      families[0] += 1
      families[1] += len(relationships)
      families[2] += len([x for x in relationships if x["bioguide"] == ""])
=======
  if utils.flags().get("relationships", False):
    #relationship information, if present, is in a parenthetical immediately after the name.
    #should always be present if we passed the IndexError catch above
    after_name = dom.cssselect("p font")[0].tail.strip()
    relationships = relationships_of(after_name)
    if len(relationships):
      families = families + 1
      by_bioguide[bioguide]["family"] = relationships
>>>>>>> 1a1ca831
      
  count = count + 1


print
if warnings:
  print "Missed %d birthdays: %s" % (len(warnings), str.join(", ", warnings))

if missing:
  print "Missing a page for %d bioguides: %s" % (len(missing), str.join(", ", missing))

print "Saving data to %s..." % filename
save_data(legislators, filename)

print "Saved %d legislators to %s" % (count, filename)

<<<<<<< HEAD
if utils.flags().get("relatives", False):
  print "Found %d family members for %d of those legislators" % (families[1], families[0])
  print "Failed to find bioguide ids for %d of those family members" % families[2]




            
=======
if utils.flags().get("relationships", False):
  print "Found family members for %d of those legislators" % families
  
>>>>>>> 1a1ca831
# Some testing code to help isolate and fix issued:
# f
# none = "PEARSON, Joseph, a Representative from North Carolina; born in Rowan County, N.C., in 1776; completed preparatory studies; studied law; was admitted to the bar and commenced practice in Salisbury, N.C.; member of the State house of commons; elected as a Federalist to the Eleventh, Twelfth, and Thirteenth Congresses (March 4, 1809-March 3, 1815); while in Congress fought a duel with John George Jackson, of Virginia, and on the second fire wounded his opponent in the hip; died in Salisbury, N.C., October 27, 1834."
# print "Pearson (none): %s" % birthday_for(none)

# owens = "OWENS, William, a Representative from New York; born in Brooklyn, Kings County, N.Y., January, 20, 1949; B.S., Manhattan College, Riverdale, N.Y., 1971; J.D., Fordham University, New York, N.Y., 1974; United States Air Force; lawyer, private practice; faculty, State University of New York, Plattsburgh, N.Y., 1978-1986; elected as a Democrat to the One Hundred Eleventh Congress, by special election to fill the vacancy caused by the resignation of United States Representative John McHugh, and reelected to the two succeeding Congresses (November 3, 2009-present)."
# print "Owens (January, 20, 1949): %s" % birthday_for(owens)

# shea = "SHEA-PORTER, Carol, a Representative from New Hampshire; born in New York City, New York County, N.Y., December, 1952; graduated from Oyster River High School, Durham, N.H., 1971; B.A., University of New Hampshire, Durham, N.H., 1975; M.P.A., University of New Hampshire, Durham, N.H., 1979; social worker; professor; elected as a Democrat to the One Hundred Tenth Congress and to the succeeding Congress (January 3, 2007-January 3, 2011); unsuccessful candidate for reelection to the One Hundred Twelfth Congress in 2010; elected as a Democrat to the One Hundred Thirteenth Congress (January 3, 2013-present)."
# print "Shea (none): %s" % birthday_for(shea)

# control = "PEARSON, Richmond, a Representative from North Carolina; born at Richmond Hill, Yadkin County, N.C., January 26, 1852; attended Horner's School, Oxford, N.C., and was graduated from Princeton College in 1872; studied law; was admitted to the bar in 1874; in the same year was appointed United States consul to Verviers and Liege, Belgium; resigned in 1877; member of the State house of representatives 1884-1886; elected as a Republican to the Fifty-fourth and Fifty-fifth Congresses (March 4, 1895-March 3, 1899); successfully contested the election of William T. Crawford to the Fifty-sixth Congress and served from May 10, 1900, to March 3, 1901; appointed by President Theodore Roosevelt as United States consul to Genoa, Italy, December 11, 1901, as Envoy Extraordinary and Minister Plenipotentiary to Persia in 1902, and as Minister to Greece and Montenegro in 1907; resigned from the diplomatic service in 1909; died at Richmond Hill, Asheville, N.C., September 12, 1923; interment in Riverside Cemetery."
# print "\nControl (January 26, 1852): %s" % birthday_for(control)<|MERGE_RESOLUTION|>--- conflicted
+++ resolved
@@ -9,11 +9,7 @@
 #  --current: do *only* current legislators (default: true)
 #  --historical: do *only* historical legislators (default: false)
 #  --bioguide: do *only* a single legislator
-<<<<<<< HEAD
 #  --relatives: Get familial relationships to other members of congress past and present, when applicable
-=======
-#  --relationships: Get familial relationships to other members of congress past and present, when applicable
->>>>>>> 1a1ca831
 
 import lxml.html, StringIO
 import datetime
@@ -28,8 +24,6 @@
   if match:
     if len(re.findall(";", match.group(1))) <= 1:
       return match.group(2).strip()
-
-<<<<<<< HEAD
 
 lookup_legislator_cache = {}
 diminutives = {}
@@ -123,9 +117,6 @@
   return []
  
 def relationships_of(bioguide_id, string):
-=======
-def relationships_of(string):
->>>>>>> 1a1ca831
   # relationship data is stored in a parenthetical immediately after the end of the </font> tag in the bio
   # e.g. "(son of Joseph Patrick Kennedy, II, and great-nephew of Edward Moore Kennedy and John Fitzgerald Kennedy)"
   pattern = "^\((.*?)\)"
@@ -134,7 +125,6 @@
   relationships = []
   
   if match and len(match.groups()) > 0:
-<<<<<<< HEAD
     relationship_text = match.group(1)
     if isinstance(relationship_text, unicode):
       relationship_text = relationship_text.encode("ascii", "xmlcharrefreplace").replace("&#146;", "'").replace("&#147;", '"').replace("&#148;", '"').replace("&#225;", 'a')
@@ -143,25 +133,13 @@
     from nltk import tree, pos_tag, RegexpParser
     tokens = re.split("[ ,;]+|(-(?![A-Z]))", relationship_text)
     tokens = [x for x in tokens if x]
-=======
-    relationship_text = match.group(1).encode("ascii", "replace")
-
-    # since some relationships refer to multiple people--great-nephew of Edward Moore Kennedy AND John Fitzgerald Kennedy--we need a special grammar
-    from nltk import tree, pos_tag, RegexpParser
-    tokens = re.split("[ ,;]+|-(?![0-9])", relationship_text)
->>>>>>> 1a1ca831
     pos = pos_tag(tokens)
 
     grammar = r"""
       NAME: {<NNP>+}
-<<<<<<< HEAD
       NAME: {<NAME><:><NAME>}
       NAMES: { <IN><NAME>(?:<CC><NAME>)* }
       RELATIONSHIP: { <JJ|NN|RB|VB|VBD|VBN|IN|:|PRP\$>+ }
-=======
-      NAMES: { <IN><NAME>(?:<CC><NAME>)* }
-      RELATIONSHIP: { <JJ|NN|RB|VB|VBD|VBN|IN|PRP\$>+ }
->>>>>>> 1a1ca831
       MATCH: { <RELATIONSHIP><NAMES> }
       """
     cp = RegexpParser(grammar)   
@@ -179,16 +157,12 @@
             for name in [x for x in piece if isinstance(x, tree.Tree)]:
               people.append(" ".join([x[0] for x in name]))
         for person in people:
-<<<<<<< HEAD
           match = lookup_legislator(person, bioguide)
           relationships.append({
             "name": person.replace(" , ", ", "),
             "relation_to": relationship.replace(" - ", "-"),
             "bioguide": "" if not len(match) else match["bioguide"]
           })
-=======
-          relationships.append({ "relation": relationship, "name": person})
->>>>>>> 1a1ca831
   return relationships
 
 
@@ -229,11 +203,7 @@
 warnings = []
 missing = []
 count = 0
-<<<<<<< HEAD
 families = [0, 0, 0]
-=======
-families = 0
->>>>>>> 1a1ca831
 
 for bioguide in bioguides:
   url = "http://bioguide.congress.gov/scripts/biodisplay.pl?index=%s" % bioguide
@@ -285,7 +255,6 @@
 
   by_bioguide[bioguide]["bio"]["birthday"] = birthday
 
-<<<<<<< HEAD
   if utils.flags().get("relatives", False):
     #relationship information, if present, is in a parenthetical immediately after the name.
     #should always be present if we passed the IndexError catch above
@@ -296,17 +265,7 @@
       families[0] += 1
       families[1] += len(relationships)
       families[2] += len([x for x in relationships if x["bioguide"] == ""])
-=======
-  if utils.flags().get("relationships", False):
-    #relationship information, if present, is in a parenthetical immediately after the name.
-    #should always be present if we passed the IndexError catch above
-    after_name = dom.cssselect("p font")[0].tail.strip()
-    relationships = relationships_of(after_name)
-    if len(relationships):
-      families = families + 1
-      by_bioguide[bioguide]["family"] = relationships
->>>>>>> 1a1ca831
-      
+     
   count = count + 1
 
 
@@ -322,20 +281,10 @@
 
 print "Saved %d legislators to %s" % (count, filename)
 
-<<<<<<< HEAD
 if utils.flags().get("relatives", False):
   print "Found %d family members for %d of those legislators" % (families[1], families[0])
   print "Failed to find bioguide ids for %d of those family members" % families[2]
 
-
-
-
-            
-=======
-if utils.flags().get("relationships", False):
-  print "Found family members for %d of those legislators" % families
-  
->>>>>>> 1a1ca831
 # Some testing code to help isolate and fix issued:
 # f
 # none = "PEARSON, Joseph, a Representative from North Carolina; born in Rowan County, N.C., in 1776; completed preparatory studies; studied law; was admitted to the bar and commenced practice in Salisbury, N.C.; member of the State house of commons; elected as a Federalist to the Eleventh, Twelfth, and Thirteenth Congresses (March 4, 1809-March 3, 1815); while in Congress fought a duel with John George Jackson, of Virginia, and on the second fire wounded his opponent in the hip; died in Salisbury, N.C., October 27, 1834."

--- conflicted
+++ resolved
@@ -3984,13 +3984,9 @@
     phone: 773-533-7520
     state: IL
     suite: ''
-<<<<<<< HEAD
-    zip: ''
+    zip: '60612'
     latitude: 41.88125790000001
     longitude: -87.69572930000001
-=======
-    zip: '60612'
->>>>>>> d4ee286f
 - id:
     bioguide: D000191
     govtrack: 400100
@@ -6171,11 +6167,7 @@
     longitude: -73.97185879999999
   - address: 155 Pinelawn Rd.
     building: ''
-<<<<<<< HEAD
     city: Melville
-=======
-    city: North Melville
->>>>>>> d4ee286f
     fax: 631-249-2847
     hours: ''
     phone: 631-249-2825
@@ -6506,13 +6498,9 @@
     state: VA
     suite: ''
     zip: '24210'
-<<<<<<< HEAD
     latitude: 36.7086253
     longitude: -81.98113049999999
-  - address: ''
-=======
   - address: 322 E. Wood Ave
->>>>>>> d4ee286f
     building: Federal Courthouse
     city: Big Stone Gap
     fax: ''
@@ -10560,15 +10548,10 @@
     state: WA
     suite: ''
     zip: '99114'
-<<<<<<< HEAD
     latitude: 48.5392665
     longitude: -117.9052868
-  - address: ''
-    building: 10 North Post Street
-=======
   - address: 10 North Post Street
     building: ''
->>>>>>> d4ee286f
     city: Spokane
     fax: ''
     hours: ''
@@ -14868,13 +14851,9 @@
     phone: '60201'
     state: IL
     suite: Suite 105
-<<<<<<< HEAD
-    zip: ''
+    zip: '60201'
     latitude: 42.0466618
     longitude: -87.6829625
-=======
-    zip: '60201'
->>>>>>> d4ee286f
 - id:
     bioguide: S001148
     govtrack: 400376
